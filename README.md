--- conflicted
+++ resolved
@@ -1,11 +1,7 @@
 # CSM
 
-<<<<<<< HEAD
-**2025/03/13** - We are releasing the 1B CSM variant. The checkpoint is [hosted on Hugging Face](https://huggingface.co/sesame/csm_1b).
-=======
 **2025/03/15** - I am releasing support for CPU for non-CUDA device. I am relasing a Gradio UI as well.
 **2025/03/13** - We are releasing the 1B CSM variant. The checkpoint is [hosted on HuggingFace](https://huggingface.co/sesame/csm_1b).
->>>>>>> fdb5939a
 
 ---
 
@@ -33,18 +29,23 @@
 python3.10 -m venv .venv
 source .venv/bin/activate
 pip install -r requirements.txt
-
-# You will need access to CSM-1B and Llama-3.2-1B
-huggingface-cli login
 ```
 
-### Windows Setup
+Install ffmpeg (required for audio processing):
 
-<<<<<<< HEAD
-The `triton` package cannot be installed in Windows. Instead use `pip install triton-windows`.
+```bash
+# On macOS with Homebrew
+brew install ffmpeg
 
-## Usage
-=======
+# On Ubuntu/Debian
+sudo apt-get install ffmpeg
+
+# On Windows
+# Download from https://ffmpeg.org/download.html
+```
+
+Download the required prompt audio files:
+
 ```bash
 # Create prompts directory
 mkdir -p prompts
@@ -56,25 +57,15 @@
 ### Interactive Web Interface
 
 Run the Gradio web interface for an interactive experience:
->>>>>>> fdb5939a
 
-Run the example script:
 ```bash
-<<<<<<< HEAD
-python run_csm.py
-=======
 # Option 1: Set environment variable when running
 NO_TORCH_COMPILE=1 python run_csm_gradio.py
 
 # Option 2: Run normally (environment variable is set in the script)
 python run_csm_gradio.py
->>>>>>> fdb5939a
 ```
-You can also create your own script using the example code below.
 
-<<<<<<< HEAD
-Generate a sentence
-=======
 This will launch a web interface where you can:
 - Choose or customize voice prompts for both speakers
 - Upload or record your own voice prompts
@@ -91,7 +82,6 @@
 ### Python API
 
 Generate a single utterance:
->>>>>>> fdb5939a
 
 ```python
 from generator import load_csm_1b
