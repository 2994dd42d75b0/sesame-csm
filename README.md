--- conflicted
+++ resolved
@@ -10,9 +10,6 @@
 
 A hosted [HuggingFace space](https://huggingface.co/spaces/sesame/csm-1b) is also available for testing audio generation.
 
-<<<<<<< HEAD
-## Usage
-=======
 ## Requirements
 
 * A CUDA-compatible GPU
@@ -22,7 +19,6 @@
 * Access to the following Hugging Face models:
   * [Llama-3.2-1B](https://huggingface.co/meta-llama/Llama-3.2-1B)
   * [CSM-1B](https://huggingface.co/sesame/csm-1b)
->>>>>>> 66749a95
 
 ### Setup
 
@@ -108,11 +104,7 @@
 torchaudio.save("audio.wav", audio.unsqueeze(0).cpu(), generator.sample_rate)
 ```
 
-<<<<<<< HEAD
-For context-based generation, use `Segment` objects:
-=======
 CSM sounds best when provided with context. You can prompt or provide context to the model using a `Segment` for each speaker's utterance.
->>>>>>> 66749a95
 
 ```python
 speakers = [0, 1, 0, 0]
